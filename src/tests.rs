use std::fs::read_to_string;
use std::mem::swap;
use std::path::PathBuf;

use expect_test::{expect, expect_file};
// use git::bstr::BStr;
// use git_repository as git;

use crate::intern::InternedInput;
use crate::sources::words;
use crate::unified_diff::BasicLineDiffPrinter;
use crate::{Algorithm, Diff, UnifiedDiffConfig};

#[test]
fn postprocess() {
    let before = r#"
       /*
        * Stay on the safe side. if read_directory() has run once on
        * "dir", some sticky flag may have been left. Clear them all.
        */
       clear_sticky(dir);

       /*
        * exclude patterns are treated like positive ones in
        * create_simplify. Usually exclude patterns should be a
        * subset of positive ones, which has no impacts on
        * foo
        * bar
        * test
        */
        foo
    "#;
    let after = r#"
       /*
        * exclude patterns are treated like positive ones in
        * create_simplify. Usually exclude patterns should be a
        * subset of positive ones, which has no impacts on
        * foo
        * bar
        * test
        */
        foo
    "#;

    let input = InternedInput::new(before, after);
    for algorithm in [Algorithm::Histogram, Algorithm::Myers] {
        println!("{algorithm:?}");
        let mut diff = Diff::compute(algorithm, &input);
        diff.postprocess_lines(&input);
        let diff = diff
            .unified_diff(
                &BasicLineDiffPrinter(&input.interner),
                UnifiedDiffConfig::default(),
                &input,
            )
            .to_string();
        println!("{diff:?}");
        expect![[r#"
            @@ -1,10 +1,4 @@
             
            -       /*
            -        * Stay on the safe side. if read_directory() has run once on
            -        * "dir", some sticky flag may have been left. Clear them all.
            -        */
            -       clear_sticky(dir);
            -
                    /*
                     * exclude patterns are treated like positive ones in
                     * create_simplify. Usually exclude patterns should be a
        "#]]
        .assert_eq(&diff);
    }
}

#[test]
fn replace() {
    let before = r#"fn foo() -> Bar{
    let mut foo = 2.0;
    foo *= 100 / 2;
    println!("hello world")        
}
"#;

    let after = r#"const TEST: i32 = 0;
fn foo() -> Bar{
    let mut foo = 2.0;
    foo *= 100 / 2;
    println!("hello world");        
    println!("hello foo {TEST}");        
}
    
"#;
    let input = InternedInput::new(before, after);
    for algorithm in Algorithm::ALL {
        println!("{algorithm:?}");
        let mut diff = Diff::compute(algorithm, &input);
        diff.postprocess_lines(&input);
        expect![[r#"
            @@ -1,5 +1,8 @@
            +const TEST: i32 = 0;
             fn foo() -> Bar{
                 let mut foo = 2.0;
                 foo *= 100 / 2;
            -    println!("hello world")        
            +    println!("hello world");        
            +    println!("hello foo {TEST}");        
             }
            +    
        "#]]
        .assert_eq(
            &diff
                .unified_diff(
                    &BasicLineDiffPrinter(&input.interner),
                    UnifiedDiffConfig::default(),
                    &input,
                )
                .to_string(),
        );
    }
}

#[test]
fn myers_is_odd() {
    let before = "a\nb\nx\ny\nx\n";
    let after = "b\na\nx\ny\n";

    cov_mark::check!(ODD_SPLIT);
    // if the check for odd doesn't work then
    // we still find the correct result but the number of search
    // iterations increases
    cov_mark::check_count!(SPLIT_SEARCH_ITER, 9);
    let input = InternedInput::new(before, after);
    let diff = Diff::compute(Algorithm::Myers, &input);
    expect![[r#"
        @@ -1,5 +1,4 @@
        -a
         b
        +a
         x
         y
        -x
    "#]]
    .assert_eq(
        &diff
            .unified_diff(
                &BasicLineDiffPrinter(&input.interner),
                UnifiedDiffConfig::default(),
                &input,
            )
            .to_string(),
    );
}
#[test]
fn myers_is_even() {
    let before = "a\nb\nx\nx\ny\n";
    let after = "b\na\nx\ny\nx\n";

    cov_mark::check!(EVEN_SPLIT);
    // if the check for is_odd incorrectly always true then we take a fastpath
    // when we shouldn't which always leads to inifite iterations/recursion
    // still we check the number of iterations here in case the search
    // is buggy in more subtle ways
    cov_mark::check_count!(SPLIT_SEARCH_ITER, 15);
    let input = InternedInput::new(before, after);
    let diff = Diff::compute(Algorithm::Myers, &input);
    expect![[r#"
        @@ -1,5 +1,5 @@
        -a
         b
        -x
        +a
         x
         y
        +x
    "#]]
    .assert_eq(
        &diff
            .unified_diff(
                &BasicLineDiffPrinter(&input.interner),
                UnifiedDiffConfig::default(),
                &input,
            )
            .to_string(),
    );
}

#[test]
fn identical_files() {
    let file = r#"fn foo() -> Bar{
    let mut foo = 2.0;
    foo *= 100 / 2;
}"#;

    for algorithm in Algorithm::ALL {
        println!("{algorithm:?}");
        let input = InternedInput::new(file, file);
        let mut diff = Diff::compute(algorithm, &input);
        diff.postprocess_lines(&input);
        assert_eq!(
            diff.unified_diff(
                &BasicLineDiffPrinter(&input.interner),
                UnifiedDiffConfig::default(),
                &input,
            )
            .to_string(),
            ""
        );
    }
}

#[test]
fn simple_insert() {
    let before = r#"fn foo() -> Bar{
    let mut foo = 2.0;
    foo *= 100 / 2;
}"#;

    let after = r#"fn foo() -> Bar{
    let mut foo = 2.0;
    foo *= 100 / 2;
    println("hello world")
}"#;

    let mut input = InternedInput::new(before, after);
    for algorithm in Algorithm::ALL {
        println!("{algorithm:?}");
        let mut diff = Diff::compute(algorithm, &input);
        diff.postprocess_lines(&input);
        expect![[r#"
          @@ -1,4 +1,5 @@
           fn foo() -> Bar{
               let mut foo = 2.0;
               foo *= 100 / 2;
          +    println("hello world")
           }
          "#]]
        .assert_eq(
            &diff
                .unified_diff(
                    &BasicLineDiffPrinter(&input.interner),
                    UnifiedDiffConfig::default(),
                    &input,
                )
                .to_string(),
        );

        swap(&mut input.before, &mut input.after);

        let mut diff = Diff::compute(algorithm, &input);
        diff.postprocess_lines(&input);
        expect![[r#"
            @@ -1,5 +1,4 @@
             fn foo() -> Bar{
                 let mut foo = 2.0;
                 foo *= 100 / 2;
            -    println("hello world")
             }
            "#]]
        .assert_eq(
            &diff
                .unified_diff(
                    &BasicLineDiffPrinter(&input.interner),
                    UnifiedDiffConfig::default(),
                    &input,
                )
                .to_string(),
        );
        swap(&mut input.before, &mut input.after);
    }
}

#[test]
<<<<<<< HEAD
fn hunk_word_diff_pure() {
    let before = r#"fn foo() -> Bar{
    let mut foo = 2.0;
    foo *= 100 / 2;
}"#;
    let after = r#"fn foo() -> Bar{
    let mut foo = 2.0;
    foo *= 100 / 2;
    println("hello world")
}"#;
    let mut input = InternedInput::new(before, after);
    for algorithm in Algorithm::ALL {
        let mut diff_input = InternedInput::default();
        let mut d = Diff::default();

        println!("{algorithm:?}");

        let mut diff = Diff::compute(algorithm, &input);
        diff.postprocess_lines(&input);

        let mut hunks = diff.hunks();
        let hunk = hunks.next().expect("missing first hunk");
        hunk.word_diff(&input, &mut diff_input, &mut d);
        let mut h = d.hunks();
        let first = h.next().expect("missing first inner hunk");
        assert!(first.is_pure_insertion());
        assert_eq!(first.before, 0..0);
        assert_eq!(
            first.after,
            0..words("    println(\"hello world\")\n").count() as u32
        );
        assert_eq!(h.next(), None);
        assert_eq!(hunks.next(), None);

        swap(&mut input.before, &mut input.after);

        let mut diff = Diff::compute(algorithm, &input);
        diff.postprocess_lines(&input);

        let mut hunks = diff.hunks();
        let hunk = hunks.next().expect("missing first hunk");
        hunk.word_diff(&input, &mut diff_input, &mut d);
        let mut h = d.hunks();
        let first = h.next().expect("missing first inner hunk");
        assert!(first.is_pure_removal());
        assert_eq!(
            first.before,
            0..words("    println(\"hello world\")\n").count() as u32
        );
        assert_eq!(first.after, 0..0);
        assert_eq!(h.next(), None);
        assert_eq!(hunks.next(), None);

        swap(&mut input.before, &mut input.after);
    }
}

#[test]
fn hunk_word_diff_modify() {
    let before = r#"fn foo() -> Bar {
    let mut foo = 2.0;
    foo *= 100 / 2;
}"#;
    let after = r#"fn foo() -> Bar {
    let mut foo = 3.0 * 2.0;
    foo += 100 / 2;
}"#;
    let mut input = InternedInput::new(before, after);
    for algorithm in Algorithm::ALL {
        let mut diff_input = InternedInput::default();
        let mut d = Diff::default();

        println!("{algorithm:?}");

        let mut diff = Diff::compute(algorithm, &input);
        diff.postprocess_lines(&input);

        let mut hunks = diff.hunks();
        let hunk = hunks.next().expect("missing first hunk");
        hunk.word_diff(&input, &mut diff_input, &mut d);
        let mut h = d.hunks();
        let first = h.next().expect("missing first inner hunk");
        assert!(first.is_pure_insertion());
        let off = words("    let mut foo = ").count() as u32;
        assert_eq!(first.before, off..off);
        let ins = words("3.0 * ").count() as u32;
        assert_eq!(first.after, off..ins + off);
        let second = h.next().expect("missing second inner hunk");
        let off = words(
            r#"    let mut foo = 2.0;
    foo "#,
        )
        .count() as u32;
        assert_eq!(second.before, off..1 + off);
        assert_eq!(second.after, ins + off..1 + ins + off);
        assert_eq!(h.next(), None);
        assert_eq!(hunks.next(), None);

        swap(&mut input.before, &mut input.after);

        let mut diff = Diff::compute(algorithm, &input);
        diff.postprocess_lines(&input);

        let mut hunks = diff.hunks();
        let hunk = hunks.next().expect("missing first hunk");
        hunk.word_diff(&input, &mut diff_input, &mut d);
        let mut h = d.hunks();
        let first = h.next().expect("missing first inner hunk");
        assert!(first.is_pure_removal());
        let off = words("    let mut foo = ").count() as u32;
        let rem = words("3.0 * ").count() as u32;
        assert_eq!(first.before, off..rem + off);
        assert_eq!(first.after, off..off);
        let second = h.next().expect("missing second inner hunk");
        let off = words(
            r#"    let mut foo = 2.0;
    foo "#,
        )
        .count() as u32;
        assert_eq!(second.before, rem + off..1 + rem + off);
        assert_eq!(second.after, off..1 + off);
        assert_eq!(h.next(), None);
        assert_eq!(hunks.next(), None);

        swap(&mut input.before, &mut input.after);
=======
fn unified_diff_context_lines_near_input_start_and_end() {
    let before = r#"a
b
c
d
e
f
g
h
i
"#;

    let after = r#"a
b
c
d
edit
f
g
h
i
"#;

    let input = InternedInput::new(before, after);
    for algorithm in Algorithm::ALL {
        println!("{algorithm:?}");
        let mut diff = Diff::compute(algorithm, &input);
        diff.postprocess_lines(&input);
        expect![[r#"
          @@ -2,7 +2,7 @@
           b
           c
           d
          -e
          +edit
           f
           g
           h
          "#]]
        .assert_eq(
            &diff
                .unified_diff(
                    &BasicLineDiffPrinter(&input.interner),
                    UnifiedDiffConfig::default(),
                    &input,
                )
                .to_string(),
        );
>>>>>>> ed125170
    }
}

pub fn project_root() -> PathBuf {
    let dir = env!("CARGO_MANIFEST_DIR");
    let mut res = PathBuf::from(dir);
    while !res.join("README.md").exists() {
        res = res
            .parent()
            .expect("reached fs root without finding project root")
            .to_owned()
    }
    res
}

#[test]
#[cfg(not(miri))]
fn hand_checked_udiffs() {
    for algorithm in Algorithm::ALL {
        println!("{algorithm:?}");
        let test_dir = project_root().join("tests");
        let file = "helix_syntax.rs";
        let path_before = test_dir.join(format!("{file}.before"));
        let path_after = test_dir.join(format!("{file}.after"));
        let path_diff = test_dir.join(format!("{file}.{algorithm:?}.diff"));
        let before = read_to_string(path_before).unwrap();
        let after = read_to_string(path_after).unwrap();
        let input = InternedInput::new(&*before, &*after);
        let mut diff = Diff::compute(algorithm, &input);
        diff.postprocess_lines(&input);
        expect_file![path_diff].assert_eq(
            &diff
                .unified_diff(
                    &BasicLineDiffPrinter(&input.interner),
                    UnifiedDiffConfig::default(),
                    &input,
                )
                .to_string(),
        );
    }
}

#[test]
#[cfg(not(miri))]
fn complex_diffs() {
    for algorithm in Algorithm::ALL {
        println!("{algorithm:?}");
        let test_dir = project_root().join("tests");
        for (file1, file2) in [
            ("test1.json", "test2.json"),
            ("helix_syntax.rs.Histogram.diff", "helix_syntax.rs.after"),
        ] {
            let path_before = test_dir.join(file1);
            let path_diff = test_dir.join(file2);
            let before = read_to_string(path_before).unwrap();
            let after = read_to_string(path_diff).unwrap();
            let input = InternedInput::new(&*before, &*after);
            let mut diff = Diff::compute(algorithm, &input);
            println!("start postprocess {file1}");
            diff.postprocess_lines(&input);
            println!("-{} +{}", diff.count_removals(), diff.count_additions())
        }
    }
}

// fn git_diff(
//     algo: Algorithm,
//     repo: &git::Repository,
//     rev1: &git::bstr::BStr,
//     rev2: &git::bstr::BStr,
// ) -> String {
//     let commit1 = repo
//         .rev_parse_single(rev1)
//         .unwrap()
//         .object()
//         .unwrap()
//         .peel_to_kind(git::object::Kind::Commit)
//         .unwrap()
//         .into_commit();
//     let commit2 = repo
//         .rev_parse_single(rev2)
//         .unwrap()
//         .object()
//         .unwrap()
//         .peel_to_kind(git::object::Kind::Commit)
//         .unwrap()
//         .into_commit();
//     let mut res = String::new();
//     commit1
//         .tree()
//         .unwrap()
//         .changes()
//         .track_path()
//         .for_each_to_obtain_tree(
//             &commit2.tree().unwrap(),
//             |change| -> Result<_, fmt::Error> {
//                 match change.event {
//                     git::object::tree::diff::change::Event::Addition { id, .. } => {
//                         let blob = id
//                             .object()
//                             .unwrap()
//                             .peel_to_kind(git::objs::Kind::Blob)
//                             .unwrap();
//                         writeln!(&mut res, "@@")?;
//                         for line in blob.data.as_slice().tokenize() {
//                             write!(&mut res, "+{}", BStr::new(line))?;
//                         }
//                     }
//                     git::object::tree::diff::change::Event::Deletion { id, .. } => {
//                         let blob = id
//                             .object()
//                             .unwrap()
//                             .peel_to_kind(git::objs::Kind::Blob)
//                             .unwrap();
//                         writeln!(&mut res, "@@")?;
//                         for line in blob.data.as_slice().tokenize() {
//                             write!(&mut res, "-{}", BStr::new(line))?;
//                         }
//                         if !res.ends_with('\n') {
//                             writeln!(&mut res)?;
//                         }
//                     }
//                     git::object::tree::diff::change::Event::Modification {
//                         previous_id,
//                         id,
//                         ..
//                     } => {
//                         let prev_blob = previous_id
//                             .object()
//                             .unwrap()
//                             .peel_to_kind(git::objs::Kind::Blob)
//                             .unwrap();
//                         let blob = id
//                             .object()
//                             .unwrap()
//                             .peel_to_kind(git::objs::Kind::Blob)
//                             .unwrap();
//                         let mut input = InternedInput::default();
//                         input.reserve(
//                             prev_blob.data.as_slice().estimate_tokens(),
//                             blob.data.as_slice().estimate_tokens(),
//                         );
//                         input.update_before(prev_blob.data.as_slice().tokenize().map(BStr::new));
//                         input.update_after(blob.data.as_slice().tokenize().map(BStr::new));
//                         let mut diff = Diff::compute(algo, &input);
//                         diff.postprocess(&input);
//                         write!(
//                             &mut res,
//                             "{}",
//                             diff.unified_diff(
//                                 &SimpleLineDiff(&input.interner),
//                                 UnifiedDiffConfig::default(),
//                                 &input,
//                             )
//                         )?;
//                     }
//                 }
//                 if !res.ends_with('\n') {
//                     writeln!(&mut res)?;
//                 }

//                 Ok(git::object::tree::diff::Action::Continue)
//             },
//         )
//         .unwrap();

//     res
// }<|MERGE_RESOLUTION|>--- conflicted
+++ resolved
@@ -270,7 +270,58 @@
 }
 
 #[test]
-<<<<<<< HEAD
+fn unified_diff_context_lines_near_input_start_and_end() {
+    let before = r#"a
+b
+c
+d
+e
+f
+g
+h
+i
+"#;
+
+    let after = r#"a
+b
+c
+d
+edit
+f
+g
+h
+i
+"#;
+
+    let input = InternedInput::new(before, after);
+    for algorithm in Algorithm::ALL {
+        println!("{algorithm:?}");
+        let mut diff = Diff::compute(algorithm, &input);
+        diff.postprocess_lines(&input);
+        expect![[r#"
+          @@ -2,7 +2,7 @@
+           b
+           c
+           d
+          -e
+          +edit
+           f
+           g
+           h
+          "#]]
+        .assert_eq(
+            &diff
+                .unified_diff(
+                    &BasicLineDiffPrinter(&input.interner),
+                    UnifiedDiffConfig::default(),
+                    &input,
+                )
+                .to_string(),
+        );
+    }
+}
+
+#[test]
 fn hunk_word_diff_pure() {
     let before = r#"fn foo() -> Bar{
     let mut foo = 2.0;
@@ -396,56 +447,6 @@
         assert_eq!(hunks.next(), None);
 
         swap(&mut input.before, &mut input.after);
-=======
-fn unified_diff_context_lines_near_input_start_and_end() {
-    let before = r#"a
-b
-c
-d
-e
-f
-g
-h
-i
-"#;
-
-    let after = r#"a
-b
-c
-d
-edit
-f
-g
-h
-i
-"#;
-
-    let input = InternedInput::new(before, after);
-    for algorithm in Algorithm::ALL {
-        println!("{algorithm:?}");
-        let mut diff = Diff::compute(algorithm, &input);
-        diff.postprocess_lines(&input);
-        expect![[r#"
-          @@ -2,7 +2,7 @@
-           b
-           c
-           d
-          -e
-          +edit
-           f
-           g
-           h
-          "#]]
-        .assert_eq(
-            &diff
-                .unified_diff(
-                    &BasicLineDiffPrinter(&input.interner),
-                    UnifiedDiffConfig::default(),
-                    &input,
-                )
-                .to_string(),
-        );
->>>>>>> ed125170
     }
 }
 
